--- conflicted
+++ resolved
@@ -34,11 +34,6 @@
 
         ECAL_lv = geom.structure.Volume('ECAL_lv', material='Air', shape=ECAL_shape)
         self.add_volume(ECAL_lv)
-<<<<<<< HEAD
-
-=======
-        #print(self.name)
->>>>>>> a7ac12db
 #       ECAL_position = geom.structure.Position('ECAL_position', Position[0], Position[1], Position[2])
 #       ECAL_place = geom.structure.Placement('ECAL_place', volume = ECAL_lv, pos=ECAL_position)
 
@@ -75,13 +70,8 @@
             aECALActiveSlab_lv = geom.structure.Volume('volECALActiveSlab'+'_'+str(i),
 						       material=self.ScintMat,
 						       shape=aECALActiveSlab)
-<<<<<<< HEAD
             aECALActiveSlab_lv.params.append(("SensDet","EMCalSci"))
             
-=======
-            aECALActiveSlab_lv.params.append(("SensDet","ECAL"))
-
->>>>>>> a7ac12db
             aECALActiveSlabPos = geom.structure.Position('ecalactiveslabpos'+'_'+str(i),
 							 xposSlab,
 							 yposSlab,
