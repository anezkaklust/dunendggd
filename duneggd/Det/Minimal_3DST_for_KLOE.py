--- conflicted
+++ resolved
@@ -12,7 +12,7 @@
         self.tpcDim = tpcDim
         self.tpcTopDim = tpcTopDim
         self.tpcBotDim = tpcBotDim
-        
+
         self.cubeDim = cubeDim
         self.nCubeX = nCubeX
         self.nCubeY = nCubeY
@@ -30,7 +30,7 @@
 
         self.magInDim = magInDim
         self.magOutDim = magOutDim
-        
+
         self.ScinMat = ScinMat
         self.tpcPos = tpcPos
         self.tpcTopPos = tpcTopPos
@@ -83,8 +83,8 @@
         full3dstBox = geom.shapes.Tubs('fullDetBox', rmin=self.fullDetDim[0], rmax=self.fullDetDim[1], dz=0.5*self.fullDetDim[2], sphi=self.fullDetDim[3], dphi=self.fullDetDim[4])
 
 
-        #full3dstBox = geom.shapes.Box('fullDetBox', 
-        #        dx = 0.5*self.fullDetDim[0], 
+        #full3dstBox = geom.shapes.Box('fullDetBox',
+        #        dx = 0.5*self.fullDetDim[0],
         #        dy = 0.5*self.fullDetDim[1],
         #        dz = 0.5*self.fullDetDim[2])
 
@@ -121,7 +121,7 @@
         a3dstBox = geom.shapes.Box( '3dst',                 dx=0.5*self.cubeDim[0]*nCubeX,
                               dy=0.5*self.cubeDim[1]*nCubeY, dz=0.5*self.cubeDim[2]*nCubeZ)
         a3dst_lv = geom.structure.Volume('vol3DST', material='Air', shape=a3dstBox)
-        
+
         a3dstPlane = geom.shapes.Box( '3dstplane',                 dx=0.5*self.cubeDim[0]*nCubeX,
                               dy=0.5*self.cubeDim[1]*nCubeY, dz=0.5*self.cubeDim[2])
         a3dstPlane_lv = geom.structure.Volume('vol3DSTPlane', material='Air', shape=a3dstPlane)
@@ -161,13 +161,8 @@
 
         for k in range(nCubeZ):
 
-<<<<<<< HEAD
             print("loop the cube layer  ")
             print(k)
-=======
-            print ("loop the cube layer  ")
-            print (k)
->>>>>>> 21dd4f6a
             xpos3dstPlane=Q('0m')
             ypos3dstPlane=Q('0m')
             zpos3dstPlane=-0.5*self.cubeDim[2]*nCubeZ + (k+0.5)*self.cubeDim[2]
@@ -176,7 +171,7 @@
                                                xpos3dstPlane,
                                                ypos3dstPlane,
                                                zpos3dstPlane)
-            
+
             place3dst = geom.structure.Placement( 'f3dst'+'_'+str(i)+'_'+str(j)+'_'+str(k),
                                                    volume = a3dstPlane_lv,pos = f3dstPos) #,rot = "r90aboutX" )
             a3dst_lv.placements.append( place3dst.name )
@@ -190,17 +185,10 @@
 
     def getTPC(self, full3dst_lv, tpcPos, geom):
 
-<<<<<<< HEAD
         print('location of TPC')
         print(self.tpcPos[0])
         print(self.tpcPos[1])
         print(self.tpcPos[2])
-=======
-        print ('location of TPC')
-        print (self.tpcPos[0])
-        print (self.tpcPos[1])
-        print (self.tpcPos[2])
->>>>>>> 21dd4f6a
 
         tpcBox = geom.shapes.Box('tpc', dx=0.5*self.tpcDim[0], dy=0.5*self.tpcDim[1], dz=0.5*self.tpcDim[2])
 
@@ -230,17 +218,10 @@
 
     def getEcal(self, full3dst_lv, ecalPos, geom):
 
-<<<<<<< HEAD
         print('location of ECAL')
         print(ecalPos[0])
         print(ecalPos[1])
         print(ecalPos[2])
-=======
-        print ('location of ECAL')
-        print (ecalPos[0])
-        print (ecalPos[1])
-        print (ecalPos[2])
->>>>>>> 21dd4f6a
 
         ecalMod = geom.shapes.Box( 'ecalBox',
                                   dx = 0.5*self.ecalModDim[0],
@@ -254,7 +235,7 @@
                                     dz = 0.5*self.stripxDim[2])
         ecalStripx_lv = geom.structure.Volume('volECALStripx', material=self.ecalScinMat, shape=ecalStripx)
         ecalStripx_lv.params.append(("SensDet", 'volecalStripx'))
-         
+
 
         ecalStripy = geom.shapes.Box( 'ecalStripy',
                                     dx = 0.5*self.stripyDim[0],
@@ -262,7 +243,7 @@
                                     dz = 0.5*self.stripyDim[2])
         ecalStripy_lv = geom.structure.Volume('volECALStripy', material=self.ecalScinMat, shape=ecalStripy)
         ecalStripy_lv.params.append(("SensDet", 'volecalStripy'))
- 
+
 
         ecalRadiator = geom.shapes.Box( 'ecalRadiator',
                                      dx = 0.5*self.radiatorDim[0],
@@ -270,7 +251,7 @@
                                      dz = 0.5*self.radiatorDim[2])
         radiator_lv = geom.structure.Volume('volRadiatorPlate', material=self.radiatorMat, shape=ecalRadiator)
         radiator_lv.params.append(("SensDet", 'volradiator'))
- 
+
 
         nScins = self.nScinLayer
         nBars  = self.nScinBar
@@ -326,7 +307,7 @@
                                     dz = 0.5*self.stripxDimTop[2])
         ecalStripxTop_lv = geom.structure.Volume('volECALStripxTop', material=self.ecalScinMat, shape=ecalStripxTop)
         ecalStripxTop_lv.params.append(("SensDet", 'volecalStripxTop'))
- 
+
 
         ecalStripyTop = geom.shapes.Box( 'ecalStripyTop',
                                     dx = 0.5*self.stripyDimTop[0],
@@ -342,7 +323,7 @@
                                      dz = 0.5*self.radiatorDimTop[2])
         radiatorTop_lv = geom.structure.Volume('volRadiatorPlateTop', material=self.radiatorMat, shape=ecalRadiatorTop)
         radiatorTop_lv.params.append(("SensDet", 'volradiatorTop'))
- 
+
 
         nScins = self.nScinLayer
         nBars  = self.nScinBar
@@ -387,17 +368,10 @@
 
     def getMagnet(self, full3dst_lv, magPos, geom):
 
-<<<<<<< HEAD
         print('magnet location')
         print(magPos[0])
         print(magPos[1])
         print(magPos[2])
-=======
-        print ('magnet location')
-        print (magPos[0])
-        print (magPos[1])
-        print (magPos[2])
->>>>>>> 21dd4f6a
 
         magOut = geom.shapes.Box( 'MagOut', dx = 0.5*self.magOutDim[0], dy = 0.5*self.magOutDim[1], dz = 0.5*self.magOutDim[2])
         magIn = geom.shapes.Box ('MagInner', dx = 0.5*self.magInDim[0], dy = 0.5*self.magInDim[1], dz = 0.5*self.magInDim[2])
@@ -405,7 +379,7 @@
         magBox = geom.shapes.Boolean( 'Magnet', type='subtraction', first=magOut, second=magIn )
         mag_lv = geom.structure.Volume( 'volMagnet', material = self.magMat, shape = magBox)
         mag_lv.params.append(("SensDet", 'volmag'))
- 
+
 
         #########################################
 
@@ -416,18 +390,11 @@
 
     def getRPC(self, full3dst_lv, rpcPos, geom):
 
-<<<<<<< HEAD
         print('rpc location')
         print(rpcPos[0])
         print(rpcPos[1])
         print(rpcPos[2])
-=======
-        print ('rpc location')
-        print (rpcPos[0])
-        print (rpcPos[1])
-        print (rpcPos[2])
->>>>>>> 21dd4f6a
-       
+
         rpcModDim = self.rpcModDim
         rpcModBox = geom.shapes.Box('rpcModBox', dx=0.5*self.rpcModDim[0], dy=0.5*self.rpcModDim[1], dz=0.5*rpcModDim[2])
         rpcMod_lv = geom.structure.Volume('volRPC', material=self.rpcModMat, shape=rpcModBox)
@@ -435,7 +402,7 @@
         resisplate = geom.shapes.Box( 'ResistivePlate',dx=0.5*self.resistplateDim[0], dy=0.5*self.resistplateDim[1], dz=0.5*self.resistplateDim[2])
         resistplate_lv = geom.structure.Volume('volResistivePlate', material=self.resistplateMat, shape=resisplate)
         resistplate_lv.params.append(("SensDet", 'volresistplate'))
- 
+
 
         rpcGas = geom.shapes.Box( 'RPCGas', dx=0.5*self.resistplateDim[0], dy=0.5*self.resistplateDim[1],dz=0.5*self.resistplateDim[2])
         rpcGas_lv = geom.structure.Volume('volRPCGas', material=self.gasMat, shape=rpcGas)
@@ -445,7 +412,7 @@
         nLayers = self.nRPCLayer
 
         for i in range(nLayers):
-            
+
             xpos = '0cm'
             ypos = '0cm'
             zpos = -0.5*self.rpcModDim[2]+i*self.resistplateDim[2]+i*self.gas_gap+0.5*self.resistplateDim[2]
@@ -473,17 +440,10 @@
 
     def getCylinder(self, full3dst_lv, cylinderPos, geom):
 
-<<<<<<< HEAD
         print('Cylinder location')
         print(self.cylinderPos[0])
         print(self.cylinderPos[1])
         print(self.cylinderPos[2])
-=======
-        print ('Cylinder location')
-        print (self.cylinderPos[0])
-        print (self.cylinderPos[1])
-        print (self.cylinderPos[2])
->>>>>>> 21dd4f6a
 
         cylinderShape = geom.shapes.Tubs('cylinderShape', rmin=0.5*self.cylinderDim[0], rmax=self.cylinderDim[1], dz=0.5*self.cylinderDim[2], sphi=self.cylinderDim[3], dphi=self.cylinderDim[4])
 
